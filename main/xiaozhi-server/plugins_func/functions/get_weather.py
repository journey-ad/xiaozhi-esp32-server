import requests
from bs4 import BeautifulSoup
from plugins_func.register import register_function, ToolType, ActionResponse, Action
<<<<<<< HEAD
from config.logger import setup_logging
=======
>>>>>>> d893de3c

TAG = __name__
logger = setup_logging()

<<<<<<< HEAD
GET_WEATHER_FUNCTION_DESC = {
    "type": "function",
    "function": {
        "name": "get_weather",
        "description": (
            "获取某个地点的天气，用户应提供一个位置，比如用户说杭州天气，参数为：杭州。"
            "如果用户说的是省份，默认用省会城市。如果用户说的不是省份或城市而是一个地名，"
            "默认用该地所在省份的省会城市。"
        ),
=======
def get_city_by_ip() -> str:
    try:
        response = requests.get('http://ip-api.com/json', timeout=5)
        if response.status_code != 200:
            raise ValueError(f"API error: {response.text}")
        data = response.json()
        if data['status'] != 'success':
            raise ValueError(f"API error: {data.get('message', 'Unknown error')}")
        city = data['city']
        province = data['regionName']
        return f"{province}/{city}"
    except Exception as e:
        print(f"[定位失败] 使用默认位置，错误: {str(e)}")
        return None

get_weather_function_desc = {
    "type": "function",
    "function": {
        "name": "get_weather",
        "description": "获取某个地点的天气，用户应先提供一个位置，比如用户说杭州天气，参数为：zhejiang/hangzhou，比如用户说北京天气怎么样，参数为：beijing/beijing。如果用户只问天气怎么样，则没有参数，系统会自动定位城市。",
>>>>>>> d893de3c
        "parameters": {
            "type": "object",
            "properties": {
                "location": {
                    "type": "string",
<<<<<<< HEAD
                    "description": "地点名，例如杭州。可选参数，如果不提供则不传"
                },
                "lang": {
                    "type": "string",
                    "description": "返回用户使用的语言code，例如zh_CN/zh_HK/en_US/ja_JP等，默认zh_CN"
                }
            },
            "required": ["lang"]
        }
    }
}

API_KEY = "bdd98ec1d87747f3a2e8b1741a5af796" # TODO: 做成配置项
DEFAULT_LOCATION = "广州"
HEADERS = {
    'User-Agent': (
        'Mozilla/5.0 (Windows NT 10.0; Win64; x64) AppleWebKit/537.36 '
        '(KHTML, like Gecko) Chrome/92.0.4515.107 Safari/537.36'
    )
}


def fetch_city_info(location):
    url = f"https://geoapi.qweather.com/v2/city/lookup?key={API_KEY}&location={location}&lang=zh"
    response = requests.get(url, headers=HEADERS).json()
    return response.get('location', [])[0] if response.get('location') else None


def fetch_weather_page(url):
    response = requests.get(url, headers=HEADERS)
    return BeautifulSoup(response.text, "html.parser") if response.ok else None


def parse_weather_info(soup):
    city_name = soup.select_one("h1.c-submenu__location").get_text(strip=True)

    current_abstract = soup.select_one(".c-city-weather-current .current-abstract")
    current_abstract = current_abstract.get_text(strip=True) if current_abstract else "未知"

    current_basic = {}
    for item in soup.select(".c-city-weather-current .current-basic .current-basic___item"):
        parts = item.get_text(strip=True, separator=" ").split(" ")
        if len(parts) == 2:
            key, value = parts[1], parts[0]
            current_basic[key] = value

    temps_list = []
    for row in soup.select(".city-forecast-tabs__row")[:7]:  # 取前7天的数据
        date = row.select_one(".date-bg .date").get_text(strip=True)
        temps = [span.get_text(strip=True) for span in row.select(".tmp-cont .temp")]
        high_temp, low_temp = (temps[0], temps[-1]) if len(temps) >= 2 else (None, None)
        temps_list.append((date, high_temp, low_temp))

    return city_name, current_abstract, current_basic, temps_list


@register_function('get_weather', GET_WEATHER_FUNCTION_DESC, ToolType.SYSTEM_CTL)
def get_weather(conn, location: str = None, lang: str = "zh_CN"):
    location = location or conn.client_ip_info.get("city") or DEFAULT_LOCATION
    logger.bind(tag=TAG).debug(f"获取天气: {location}")
    
    city_info = fetch_city_info(location)
    if not city_info:
        return ActionResponse(Action.REQLLM, f"未找到相关的城市: {location}，请确认地点是否正确", None)
    
    soup = fetch_weather_page(city_info['fxLink'])
    if not soup:
=======
                    "description": "可选，格式：省份拼音/城市拼音，如 beijing/beijing"
                }
            },
            "required": []
        }
    }
}


@register_function('get_weather', get_weather_function_desc, ToolType.WAIT)
def get_weather(city: str = None):
    """
    获取某个地点的天气，用户应先提供一个位置，
    比如用户说杭州天气，参数为：zhejiang/hangzhou，
    比如用户说北京天气怎么样，参数为：beijing/beijing
    city : 城市，zhejiang/hangzhou
    """
    if not city:
        city = get_city_by_ip()
        print(f"[天气查询] 自动定位城市: {city}")
    
    url = f"https://tianqi.moji.com/weather/china/{city}"
    headers = {
        'User-Agent': 'Mozilla/5.0 (Windows NT 10.0; Win64; x64) AppleWebKit/537.36 (KHTML, like Gecko) Chrome/92.0.4515.107 Safari/537.36'
    }
    response = requests.get(url, headers=headers)
    if response.status_code!=200:
>>>>>>> d893de3c
        return ActionResponse(Action.REQLLM, None, "请求失败")
    
    city_name, current_abstract, current_basic, temps_list = parse_weather_info(soup)
    weather_report = f"根据下列数据，用{lang}回应用户的查询天气请求：\n{city_name}未来7天天气:\n"
    for i, (date, high, low) in enumerate(temps_list):
        if high and low:
            weather_report += f"{date}: {low}到{high}\n"
    weather_report += (
        f"当前天气: {current_abstract}\n"
        f"当前天气参数: {current_basic}\n"
        f"(确保只报告指定单日的气温范围，除非用户明确要求想要了解多日天气，如果未指定，默认报告今天的温度范围。"
        "参数为0的值不需要报告给用户，每次都报告体感温度，根据语境选择合适的参数内容告知用户，并对参数给出相应评价)"
    )

    return ActionResponse(Action.REQLLM, weather_report, None)<|MERGE_RESOLUTION|>--- conflicted
+++ resolved
@@ -1,15 +1,11 @@
 import requests
 from bs4 import BeautifulSoup
 from plugins_func.register import register_function, ToolType, ActionResponse, Action
-<<<<<<< HEAD
 from config.logger import setup_logging
-=======
->>>>>>> d893de3c
 
 TAG = __name__
 logger = setup_logging()
 
-<<<<<<< HEAD
 GET_WEATHER_FUNCTION_DESC = {
     "type": "function",
     "function": {
@@ -19,34 +15,11 @@
             "如果用户说的是省份，默认用省会城市。如果用户说的不是省份或城市而是一个地名，"
             "默认用该地所在省份的省会城市。"
         ),
-=======
-def get_city_by_ip() -> str:
-    try:
-        response = requests.get('http://ip-api.com/json', timeout=5)
-        if response.status_code != 200:
-            raise ValueError(f"API error: {response.text}")
-        data = response.json()
-        if data['status'] != 'success':
-            raise ValueError(f"API error: {data.get('message', 'Unknown error')}")
-        city = data['city']
-        province = data['regionName']
-        return f"{province}/{city}"
-    except Exception as e:
-        print(f"[定位失败] 使用默认位置，错误: {str(e)}")
-        return None
-
-get_weather_function_desc = {
-    "type": "function",
-    "function": {
-        "name": "get_weather",
-        "description": "获取某个地点的天气，用户应先提供一个位置，比如用户说杭州天气，参数为：zhejiang/hangzhou，比如用户说北京天气怎么样，参数为：beijing/beijing。如果用户只问天气怎么样，则没有参数，系统会自动定位城市。",
->>>>>>> d893de3c
         "parameters": {
             "type": "object",
             "properties": {
                 "location": {
                     "type": "string",
-<<<<<<< HEAD
                     "description": "地点名，例如杭州。可选参数，如果不提供则不传"
                 },
                 "lang": {
@@ -114,35 +87,6 @@
     
     soup = fetch_weather_page(city_info['fxLink'])
     if not soup:
-=======
-                    "description": "可选，格式：省份拼音/城市拼音，如 beijing/beijing"
-                }
-            },
-            "required": []
-        }
-    }
-}
-
-
-@register_function('get_weather', get_weather_function_desc, ToolType.WAIT)
-def get_weather(city: str = None):
-    """
-    获取某个地点的天气，用户应先提供一个位置，
-    比如用户说杭州天气，参数为：zhejiang/hangzhou，
-    比如用户说北京天气怎么样，参数为：beijing/beijing
-    city : 城市，zhejiang/hangzhou
-    """
-    if not city:
-        city = get_city_by_ip()
-        print(f"[天气查询] 自动定位城市: {city}")
-    
-    url = f"https://tianqi.moji.com/weather/china/{city}"
-    headers = {
-        'User-Agent': 'Mozilla/5.0 (Windows NT 10.0; Win64; x64) AppleWebKit/537.36 (KHTML, like Gecko) Chrome/92.0.4515.107 Safari/537.36'
-    }
-    response = requests.get(url, headers=headers)
-    if response.status_code!=200:
->>>>>>> d893de3c
         return ActionResponse(Action.REQLLM, None, "请求失败")
     
     city_name, current_abstract, current_basic, temps_list = parse_weather_info(soup)
