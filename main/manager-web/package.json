{
  "name": "xiaozhi",
  "version": "0.1.0",
  "private": true,
  "scripts": {
    "serve": "vue-cli-service serve",
    "build": "vue-cli-service build"
  },
  "dependencies": {
<<<<<<< HEAD
    "axios": "^1.8.2",
=======
>>>>>>> 0a26ad89
    "element-ui": "^2.15.14",
    "flyio": "^0.6.14",
    "normalize.css": "^8.0.1",
    "vue": "^2.6.14",
    "vue-axios": "^3.5.2",
    "vue-router": "^3.6.5",
    "vuex": "^3.6.2"
  },
  "devDependencies": {
    "@vue/cli-plugin-router": "~5.0.0",
    "@vue/cli-plugin-vuex": "~5.0.0",
    "@vue/cli-service": "~5.0.0",
    "sass": "^1.32.7",
    "sass-loader": "^12.0.0",
    "vue-template-compiler": "^2.6.14"
  },
  "browserslist": [
    "> 1%",
    "last 2 versions",
    "not dead"
  ]
}<|MERGE_RESOLUTION|>--- conflicted
+++ resolved
@@ -7,10 +7,6 @@
     "build": "vue-cli-service build"
   },
   "dependencies": {
-<<<<<<< HEAD
-    "axios": "^1.8.2",
-=======
->>>>>>> 0a26ad89
     "element-ui": "^2.15.14",
     "flyio": "^0.6.14",
     "normalize.css": "^8.0.1",
