{
  "name": "xiaozhi",
  "version": "0.1.0",
  "private": true,
  "scripts": {
    "serve": "vue-cli-service serve",
    "build": "vue-cli-service build"
  },
  "dependencies": {
<<<<<<< HEAD
    "axios": "^1.8.2",
=======
    "axios": "^1.8.1",
>>>>>>> 2b662d3a
    "element-ui": "^2.15.14",
    "flyio": "^0.6.14",
    "normalize.css": "^8.0.1",
    "vue": "^2.6.14",
    "vue-axios": "^3.5.2",
    "vue-router": "^3.6.5",
    "vuex": "^3.6.2"
  },
  "devDependencies": {
    "@vue/cli-plugin-router": "~5.0.0",
    "@vue/cli-plugin-vuex": "~5.0.0",
    "@vue/cli-service": "~5.0.0",
    "sass": "^1.32.7",
    "sass-loader": "^12.0.0",
    "vue-template-compiler": "^2.6.14"
  },
  "browserslist": [
    "> 1%",
    "last 2 versions",
    "not dead"
  ]
}<|MERGE_RESOLUTION|>--- conflicted
+++ resolved
@@ -7,11 +7,7 @@
     "build": "vue-cli-service build"
   },
   "dependencies": {
-<<<<<<< HEAD
     "axios": "^1.8.2",
-=======
-    "axios": "^1.8.1",
->>>>>>> 2b662d3a
     "element-ui": "^2.15.14",
     "flyio": "^0.6.14",
     "normalize.css": "^8.0.1",
