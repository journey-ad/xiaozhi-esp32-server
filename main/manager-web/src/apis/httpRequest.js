--- conflicted
+++ resolved
@@ -26,13 +26,9 @@
         _url: '',
         _responseType: undefined, // 新增响应类型字段
         'send'() {
-<<<<<<< HEAD
-            this._header.Authorization = 'Bearer ' + (JSON.parse(store.getters.getToken)).token
-=======
             if(isNotNull(store.getters.getToken)){
                 this._header.Authorization = 'Bearer ' + (JSON.parse(store.getters.getToken)).token
             }
->>>>>>> 50ecee99
 
             // 打印请求信息
             fly.request(this._url, this._data, {
